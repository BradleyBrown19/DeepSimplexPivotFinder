"""
Modified from Scipy repo:

https://github.com/scipy/scipy/blob/20642e52fb3b158d41e4f7fea0c800ffd42b6955/scipy/optimize/_linprog.py
https://github.com/scipy/scipy/blob/20642e52fb3b158d41e4f7fea0c800ffd42b6955/scipy/optimize/_linprog_simplex.py

"""


import numpy as np
import gym
from pathlib import Path
import pickle
from gym import spaces
from copy import deepcopy
from collections import namedtuple
import scipy.sparse as sps

from .scipy_utils import *

class SpicyGym(gym.Env):
    def __init__(self, data_dir):
        self.data_dir = data_dir
        self.data_files = []
        self.data_index = 0
        self.generator = None
        self.output = None
        self.pivot = None
        self.load_data(data_dir)

        fname = self.data_dir / self.data_files[self.data_index]
        print(fname)
        self.data_index = (self.data_index + 1) % len(self.data_files)

        with open(fname, "rb") as file:
            data = pickle.load(file)

        Aarr = np.array(data['A'])
        barr = np.array(data['b'])
        carr = np.array(data['c'])

        num_vertices = int(data_dir.split("_")[-2].split("/")[-1])

        m = num_vertices**2+num_vertices+2
        n = num_vertices**2

        self.action_space = spaces.Discrete(n-1+m)
        self.observation_space = spaces.Discrete((m+n)*n)


    def load_data(self, data_dir):
        self.data_dir = Path(data_dir)
        self.data_files = list(self.data_dir.glob("*"))


    def scipy_to_brad(self, state):
        T, tol, bland = state
        ma = np.ma.masked_where(T[-1, :-1] >= -tol, T[-1, :-1], copy=False)
        
        # 1 if valid pivot choice, 0 if should be ignored
        mult_by_valid = 1 - np.getmask(ma)

        return (T, mult_by_valid)

    def reset(self):
        fname = self.data_dir / self.data_files[self.data_index]
        self.data_index = (self.data_index + 1) % len(self.data_files)

        with open(fname, "rb") as file:
            data = pickle.load(file)
        
        A_ub = data["A"]
        b_ub = data["b"]
        c = data["c"]
        
        self.generator = self.simplex_generator(c, A_ub, b_ub, None, None)
        self.done = False
        self.pivot = None

        try:
            state = next(self.generator)
        except StopIteration:
            raise Exception("Generator terminated without producing any elements - maybe did everything in phase 1?")

        return self.scipy_to_brad(state)

    def step(self, action):
        self.pivot = action

        done = False
        state = None

        try:
            state = next(self.generator)
        except StopIteration:
            done = True

        reward = -1
        info = {}

        state = self.scipy_to_brad(state)

        return (state, done, reward, info)


<<<<<<< HEAD
    def simplex_generator(self, c, A_ub=None, b_ub=None, A_eq=None, b_eq=None, bounds=None, options=None):
        
        meth = "simplex"
=======
    def simplex_generator(self, c, A_ub=None, b_ub=None, A_eq=None, b_eq=None,
            bounds=None, method='interior-point', callback=None,
            options=None, x0=None):
        
        lp = _LPProblem(c, A_ub, b_ub, A_eq, b_eq, bounds, x0)
        c0 = 0
        A, b, c, c0, x0 = _get_Abc(lp, c0)

        messages = {}

>>>>>>> a34d9b51
        callback = None
        
        ### From linprog() in _linprog.py

        lp = _LPProblem(c, A_ub, b_ub, A_eq, b_eq, bounds, x0)
        lp, solver_options = _parse_linprog(lp, options, meth)
        tol = solver_options.get('tol', 1e-9)

        # Give unmodified problem to HiGHS
        if meth.startswith('highs'):
            if callback is not None:
                raise NotImplementedError("HiGHS solvers do not support the "
                                        "callback interface.")
            highs_solvers = {'highs-ipm': 'ipm', 'highs-ds': 'simplex',
                            'highs': None}

            sol = _linprog_highs(lp, solver=highs_solvers[meth],
                                **solver_options)
            sol['status'], sol['message'] = (
                _check_result(sol['x'], sol['fun'], sol['status'], sol['slack'],
                            sol['con'], lp.bounds, tol, sol['message']))
            sol['success'] = sol['status'] == 0
            return OptimizeResult(sol)

        iteration = 0
        complete = False  # will become True if solved in presolve
        undo = []

        # Keep the original arrays to calculate slack/residuals for original
        # problem.
        lp_o = deepcopy(lp)

        # Solve trivial problem, eliminate variables, tighten bounds, etc.
        rr_method = solver_options.pop('rr_method', None)  # need to pop these;
        rr = solver_options.pop('rr', True)  # they're not passed to methods
        c0 = 0  # we might get a constant term in the objective
        if solver_options.pop('presolve', True):
            (lp, c0, x, undo, complete, status, message) = _presolve(lp, rr,
                                                                    rr_method,
                                                                    tol)

        C, b_scale = 1, 1  # for trivial unscaling if autoscale is not used
        postsolve_args = (lp_o._replace(bounds=lp.bounds), undo, C, b_scale)
            
        if complete:
            x, fun, slack, con = _postsolve(x, postsolve_args, complete)

            status, message = _check_result(x, fun, status, slack, con, lp_o.bounds, tol, message)

            sol = {
                'x': x,
                'fun': fun,
                'slack': slack,
                'con': con,
                'status': status,
                'message': message,
                'nit': iteration,
                'success': status == 0}

            self.output = sol
            return

        if not complete:
            A, b, c, c0, x0 = _get_Abc(lp, c0)
            if solver_options.pop('autoscale', False):
                A, b, c, x0, C, b_scale = _autoscale(A, b, c, x0)
                postsolve_args = postsolve_args[:-2] + (C, b_scale)

            if meth == 'simplex':
                x, status, message, iteration = _linprog_simplex(
                    c, c0=c0, A=A, b=b, callback=callback,
                    postsolve_args=postsolve_args, **solver_options)
            elif meth == 'interior-point':
                x, status, message, iteration = _linprog_ip(
                    c, c0=c0, A=A, b=b, callback=callback,
                    postsolve_args=postsolve_args, **solver_options)
            elif meth == 'revised simplex':
                x, status, message, iteration = _linprog_rs(
                    c, c0=c0, A=A, b=b, x0=x0, callback=callback,
                    postsolve_args=postsolve_args, **solver_options)


        A, b, c, c0, x0 = _get_Abc(lp, c0)
        if solver_options.pop('autoscale', False):
            A, b, c, x0, C, b_scale = _autoscale(A, b, c, x0)
            postsolve_args = postsolve_args[:-2] + (C, b_scale)


        ### from _linprog_simplex in _linprog_simplex.py

        n, m = A.shape

        # All constraints must have b >= 0.
        is_negative_constraint = np.less(b, 0)
        A[is_negative_constraint] *= -1
        b[is_negative_constraint] *= -1

        # As all constraints are equality constraints the artificial variables
        # will also be basic variables.
        av = np.arange(n) + m
        basis = av.copy()

        # Format the phase one tableau by adding artificial variables and stacking
        # the constraints, the objective row and pseudo-objective row.
        row_constraints = np.hstack((A, np.eye(n), b[:, np.newaxis]))
        row_objective = np.hstack((c, np.zeros(n), c0))
        row_pseudo_objective = -row_constraints.sum(axis=0)
        row_pseudo_objective[av] = 0
        T = np.vstack((row_constraints, row_objective, row_pseudo_objective))

        nit1, status = _solve_simplex(T, n, basis, callback=callback,
                                    postsolve_args=postsolve_args,
                                    maxiter=maxiter, tol=tol, phase=1,
                                    bland=bland
                                    )
        # if pseudo objective is zero, remove the last row from the tableau and
        # proceed to phase 2
        nit2 = nit1
        if abs(T[-1, -1]) < tol:
            # Remove the pseudo-objective row from the tableau
            T = T[:-1, :]
            # Remove the artificial variable columns from the tableau
            T = np.delete(T, av, 1)
        else:
            # Failure to find a feasible starting point
            status = 2
            messages[status] = (
                "Phase 1 of the simplex method failed to find a feasible "
                "solution. The pseudo-objective function evaluates to {0:.1e} "
                "which exceeds the required tolerance of {1} for a solution to be "
                "considered 'close enough' to zero to be a basic solution. "
                "Consider increasing the tolerance to be greater than {0:.1e}. "
                "If this tolerance is unacceptably  large the problem may be "
                "infeasible.".format(abs(T[-1, -1]), tol)
            )

        if status == 0:
            # Phase 2
            for thing in self._solve_simplex_generator(T, n, basis, callback=callback,
                                        postsolve_args=postsolve_args,
                                        maxiter=maxiter, tol=tol, phase=2,
                                        bland=bland, nit0=nit1
                                        ):
                yield thing



            # nit2, status = _solve_simplex_generator(T, n, basis, callback=callback,
            #                             postsolve_args=postsolve_args,
            #                             maxiter=maxiter, tol=tol, phase=2,
            #                             bland=bland, nit0=nit1
            #                             )

        solution = np.zeros(n + m)
        solution[basis[:n]] = T[:n, -1]
        x = solution[:m]

        final_output = (x, status, messages[status], int(nit2))
        self.output = final_output


    def _solve_simplex_generator(self, T, n, basis, callback, postsolve_args,
                    maxiter=1000, tol=1e-9, phase=2, bland=False, nit0=0,
                    ):
        """
        Solve a linear programming problem in "standard form" using the Simplex
        Method. Linear Programming is intended to solve the following problem form:

        Minimize::

            c @ x

        Subject to::

            A @ x == b
                x >= 0

        Parameters
        ----------
        T : 2-D array
            A 2-D array representing the simplex tableau, T, corresponding to the
            linear programming problem. It should have the form:

            [[A[0, 0], A[0, 1], ..., A[0, n_total], b[0]],
            [A[1, 0], A[1, 1], ..., A[1, n_total], b[1]],
            .
            .
            .
            [A[m, 0], A[m, 1], ..., A[m, n_total], b[m]],
            [c[0],   c[1], ...,   c[n_total],    0]]

            for a Phase 2 problem, or the form:

            [[A[0, 0], A[0, 1], ..., A[0, n_total], b[0]],
            [A[1, 0], A[1, 1], ..., A[1, n_total], b[1]],
            .
            .
            .
            [A[m, 0], A[m, 1], ..., A[m, n_total], b[m]],
            [c[0],   c[1], ...,   c[n_total],   0],
            [c'[0],  c'[1], ...,  c'[n_total],  0]]

            for a Phase 1 problem (a problem in which a basic feasible solution is
            sought prior to maximizing the actual objective. ``T`` is modified in
            place by ``_solve_simplex``.
        n : int
            The number of true variables in the problem.
        basis : 1-D array
            An array of the indices of the basic variables, such that basis[i]
            contains the column corresponding to the basic variable for row i.
            Basis is modified in place by _solve_simplex
        callback : callable, optional
            If a callback function is provided, it will be called within each
            iteration of the algorithm. The callback must accept a
            `scipy.optimize.OptimizeResult` consisting of the following fields:

                x : 1-D array
                    Current solution vector
                fun : float
                    Current value of the objective function
                success : bool
                    True only when a phase has completed successfully. This
                    will be False for most iterations.
                slack : 1-D array
                    The values of the slack variables. Each slack variable
                    corresponds to an inequality constraint. If the slack is zero,
                    the corresponding constraint is active.
                con : 1-D array
                    The (nominally zero) residuals of the equality constraints,
                    that is, ``b - A_eq @ x``
                phase : int
                    The phase of the optimization being executed. In phase 1 a basic
                    feasible solution is sought and the T has an additional row
                    representing an alternate objective function.
                status : int
                    An integer representing the exit status of the optimization::

                        0 : Optimization terminated successfully
                        1 : Iteration limit reached
                        2 : Problem appears to be infeasible
                        3 : Problem appears to be unbounded
                        4 : Serious numerical difficulties encountered

                nit : int
                    The number of iterations performed.
                message : str
                    A string descriptor of the exit status of the optimization.
        postsolve_args : tuple
            Data needed by _postsolve to convert the solution to the standard-form
            problem into the solution to the original problem.
        maxiter : int
            The maximum number of iterations to perform before aborting the
            optimization.
        tol : float
            The tolerance which determines when a solution is "close enough" to
            zero in Phase 1 to be considered a basic feasible solution or close
            enough to positive to serve as an optimal solution.
        phase : int
            The phase of the optimization being executed. In phase 1 a basic
            feasible solution is sought and the T has an additional row
            representing an alternate objective function.
        bland : bool
            If True, choose pivots using Bland's rule [3]_. In problems which
            fail to converge due to cycling, using Bland's rule can provide
            convergence at the expense of a less optimal path about the simplex.
        nit0 : int
            The initial iteration number used to keep an accurate iteration total
            in a two-phase problem.

        Returns
        -------
        nit : int
            The number of iterations. Used to keep an accurate iteration total
            in the two-phase problem.
        status : int
            An integer representing the exit status of the optimization::

            0 : Optimization terminated successfully
            1 : Iteration limit reached
            2 : Problem appears to be infeasible
            3 : Problem appears to be unbounded
            4 : Serious numerical difficulties encountered

        """
        nit = nit0
        status = 0
        message = ''
        complete = False

        if phase == 1:
            m = T.shape[1]-2
        elif phase == 2:
            m = T.shape[1]-1
        else:
            raise ValueError("Argument 'phase' to _solve_simplex must be 1 or 2")

        if phase == 2:
            # Check if any artificial variables are still in the basis.
            # If yes, check if any coefficients from this row and a column
            # corresponding to one of the non-artificial variable is non-zero.
            # If found, pivot at this term. If not, start phase 2.
            # Do this for all artificial variables in the basis.
            # Ref: "An Introduction to Linear Programming and Game Theory"
            # by Paul R. Thie, Gerard E. Keough, 3rd Ed,
            # Chapter 3.7 Redundant Systems (pag 102)
            for pivrow in [row for row in range(basis.size)
                        if basis[row] > T.shape[1] - 2]:
                non_zero_row = [col for col in range(T.shape[1] - 1)
                                if abs(T[pivrow, col]) > tol]
                if len(non_zero_row) > 0:
                    pivcol = non_zero_row[0]
                    _apply_pivot(T, basis, pivrow, pivcol, tol)
                    nit += 1

        if len(basis[:m]) == 0:
            solution = np.empty(T.shape[1] - 1, dtype=np.float64)
        else:
            solution = np.empty(max(T.shape[1] - 1, max(basis[:m]) + 1),
                                dtype=np.float64)

        while not complete:
            # Find the pivot column
            pivcol_found, pivcol = _pivot_col(T, tol, bland)

            if not pivcol_found:
                pivcol = np.nan
                pivrow = np.nan
                status = 0
                complete = True
            else:

                # ADDED BY US: IGNORE the default pivot chosen and select our own
                yield (T, tol, bland)
                pivcol = self.pivot

                # Find the pivot row
                pivrow_found, pivrow = _pivot_row(T, basis, pivcol, phase, tol, bland)
                if not pivrow_found:
                    status = 3
                    complete = True

            # if callback is not None:
            #     solution[:] = 0
            #     solution[basis[:n]] = T[:n, -1]
            #     x = solution[:m]
            #     x, fun, slack, con = _postsolve(
            #         x, postsolve_args
            #     )
            #     res = OptimizeResult({
            #         'x': x,
            #         'fun': fun,
            #         'slack': slack,
            #         'con': con,
            #         'status': status,
            #         'message': message,
            #         'nit': nit,
            #         'success': status == 0 and complete,
            #         'phase': phase,
            #         'complete': complete,
            #         })
            #     callback(res)

            if not complete:
                if nit >= maxiter:
                    # Iteration limit exceeded
                    status = 1
                    complete = True
                else:
                    _apply_pivot(T, basis, pivrow, pivcol, tol)
                    nit += 1
        
        # return nit, status

<<<<<<< HEAD
=======



def _get_Abc(lp, c0):
    """
    Given a linear programming problem of the form:

    Minimize::

        c @ x

    Subject to::

        A_ub @ x <= b_ub
        A_eq @ x == b_eq
         lb <= x <= ub

    where ``lb = 0`` and ``ub = None`` unless set in ``bounds``.

    Return the problem in standard form:

    Minimize::

        c @ x

    Subject to::

        A @ x == b
            x >= 0

    by adding slack variables and making variable substitutions as necessary.

    Parameters
    ----------
    lp : A `scipy.optimize._linprog_util._LPProblem` consisting of the following fields:

        c : 1D array
            The coefficients of the linear objective function to be minimized.
        A_ub : 2D array, optional
            The inequality constraint matrix. Each row of ``A_ub`` specifies the
            coefficients of a linear inequality constraint on ``x``.
        b_ub : 1D array, optional
            The inequality constraint vector. Each element represents an
            upper bound on the corresponding value of ``A_ub @ x``.
        A_eq : 2D array, optional
            The equality constraint matrix. Each row of ``A_eq`` specifies the
            coefficients of a linear equality constraint on ``x``.
        b_eq : 1D array, optional
            The equality constraint vector. Each element of ``A_eq @ x`` must equal
            the corresponding element of ``b_eq``.
        bounds : 2D array
            The bounds of ``x``, lower bounds in the 1st column, upper
            bounds in the 2nd column. The bounds are possibly tightened
            by the presolve procedure.
        x0 : 1D array, optional
            Guess values of the decision variables, which will be refined by
            the optimization algorithm. This argument is currently used only by the
            'revised simplex' method, and can only be used if `x0` represents a
            basic feasible solution.

    c0 : float
        Constant term in objective function due to fixed (and eliminated)
        variables.

    Returns
    -------
    A : 2-D array
        2-D array such that ``A`` @ ``x``, gives the values of the equality
        constraints at ``x``.
    b : 1-D array
        1-D array of values representing the RHS of each equality constraint
        (row) in A (for standard form problem).
    c : 1-D array
        Coefficients of the linear objective function to be minimized (for
        standard form problem).
    c0 : float
        Constant term in objective function due to fixed (and eliminated)
        variables.
    x0 : 1-D array
        Starting values of the independent variables, which will be refined by
        the optimization algorithm

    References
    ----------
    .. [9] Bertsimas, Dimitris, and J. Tsitsiklis. "Introduction to linear
           programming." Athena Scientific 1 (1997): 997.

    """
    c, A_ub, b_ub, A_eq, b_eq, bounds, x0 = lp

    if sps.issparse(A_eq):
        sparse = True
        A_eq = sps.csr_matrix(A_eq)
        A_ub = sps.csr_matrix(A_ub)

        def hstack(blocks):
            return sps.hstack(blocks, format="csr")

        def vstack(blocks):
            return sps.vstack(blocks, format="csr")

        zeros = sps.csr_matrix
        eye = sps.eye
    else:
        sparse = False
        hstack = np.hstack
        vstack = np.vstack
        zeros = np.zeros
        eye = np.eye

    # Variables lbs and ubs (see below) may be changed, which feeds back into
    # bounds, so copy.
    bounds = np.array(bounds, copy=True)

    # modify problem such that all variables have only non-negativity bounds
    lbs = bounds[:, 0]
    ubs = bounds[:, 1]
    m_ub, n_ub = A_ub.shape

    lb_none = np.equal(lbs, -np.inf)
    ub_none = np.equal(ubs, np.inf)
    lb_some = np.logical_not(lb_none)
    ub_some = np.logical_not(ub_none)

    # unbounded below: substitute xi = -xi' (unbounded above)
    # if -inf <= xi <= ub, then -ub <= -xi <= inf, so swap and invert bounds
    l_nolb_someub = np.logical_and(lb_none, ub_some)
    i_nolb = np.nonzero(l_nolb_someub)[0]
    lbs[l_nolb_someub], ubs[l_nolb_someub] = (
        -ubs[l_nolb_someub], -lbs[l_nolb_someub])
    lb_none = np.equal(lbs, -np.inf)
    ub_none = np.equal(ubs, np.inf)
    lb_some = np.logical_not(lb_none)
    ub_some = np.logical_not(ub_none)
    c[i_nolb] *= -1
    if x0 is not None:
        x0[i_nolb] *= -1
    if len(i_nolb) > 0:
        if A_ub.shape[0] > 0:  # sometimes needed for sparse arrays... weird
            A_ub[:, i_nolb] *= -1
        if A_eq.shape[0] > 0:
            A_eq[:, i_nolb] *= -1

    # upper bound: add inequality constraint
    i_newub, = ub_some.nonzero()
    ub_newub = ubs[ub_some]
    n_bounds = len(i_newub)
    if n_bounds > 0:
        shape = (n_bounds, A_ub.shape[1])
        if sparse:
            idxs = (np.arange(n_bounds), i_newub)
            A_ub = vstack((A_ub, sps.csr_matrix((np.ones(n_bounds), idxs),
                                                shape=shape)))
        else:
            A_ub = vstack((A_ub, np.zeros(shape)))
            A_ub[np.arange(m_ub, A_ub.shape[0]), i_newub] = 1
        b_ub = np.concatenate((b_ub, np.zeros(n_bounds)))
        b_ub[m_ub:] = ub_newub

    A1 = vstack((A_ub, A_eq))
    b = np.concatenate((b_ub, b_eq))
    c = np.concatenate((c, np.zeros((A_ub.shape[0],))))
    if x0 is not None:
        x0 = np.concatenate((x0, np.zeros((A_ub.shape[0],))))
    # unbounded: substitute xi = xi+ + xi-
    l_free = np.logical_and(lb_none, ub_none)
    i_free = np.nonzero(l_free)[0]
    n_free = len(i_free)
    c = np.concatenate((c, np.zeros(n_free)))
    if x0 is not None:
        x0 = np.concatenate((x0, np.zeros(n_free)))
    A1 = hstack((A1[:, :n_ub], -A1[:, i_free]))
    c[n_ub:n_ub+n_free] = -c[i_free]
    if x0 is not None:
        i_free_neg = x0[i_free] < 0
        x0[np.arange(n_ub, A1.shape[1])[i_free_neg]] = -x0[i_free[i_free_neg]]
        x0[i_free[i_free_neg]] = 0

    # add slack variables
    A2 = vstack([eye(A_ub.shape[0]), zeros((A_eq.shape[0], A_ub.shape[0]))])

    A = hstack([A1, A2])

    # lower bound: substitute xi = xi' + lb
    # now there is a constant term in objective
    i_shift = np.nonzero(lb_some)[0]
    lb_shift = lbs[lb_some].astype(float)
    c0 += np.sum(lb_shift * c[i_shift])
    if sparse:
        b = b.reshape(-1, 1)
        A = A.tocsc()
        b -= (A[:, i_shift] * sps.diags(lb_shift)).sum(axis=1)
        b = b.ravel()
    else:
        b -= (A[:, i_shift] * lb_shift).sum(axis=1)
    if x0 is not None:
        x0[i_shift] -= lb_shift

    return A, b, c, c0, x0



def _linprog_simplex(c, c0, A, b, callback, postsolve_args,
                     maxiter=1000, tol=1e-9, disp=False, bland=False,
                     **unknown_options):
    """
    Minimize a linear objective function subject to linear equality and
    non-negativity constraints using the two phase simplex method.
    Linear programming is intended to solve problems of the following form:

    Minimize::

        c @ x

    Subject to::

        A @ x == b
            x >= 0

    User-facing documentation is in _linprog_doc.py.

    Parameters
    ----------
    c : 1-D array
        Coefficients of the linear objective function to be minimized.
    c0 : float
        Constant term in objective function due to fixed (and eliminated)
        variables. (Purely for display.)
    A : 2-D array
        2-D array such that ``A @ x``, gives the values of the equality
        constraints at ``x``.
    b : 1-D array
        1-D array of values representing the right hand side of each equality
        constraint (row) in ``A``.
    callback : callable, optional
        If a callback function is provided, it will be called within each
        iteration of the algorithm. The callback function must accept a single
        `scipy.optimize.OptimizeResult` consisting of the following fields:

            x : 1-D array
                Current solution vector
            fun : float
                Current value of the objective function
            success : bool
                True when an algorithm has completed successfully.
            slack : 1-D array
                The values of the slack variables. Each slack variable
                corresponds to an inequality constraint. If the slack is zero,
                the corresponding constraint is active.
            con : 1-D array
                The (nominally zero) residuals of the equality constraints,
                that is, ``b - A_eq @ x``
            phase : int
                The phase of the algorithm being executed.
            status : int
                An integer representing the status of the optimization::

                     0 : Algorithm proceeding nominally
                     1 : Iteration limit reached
                     2 : Problem appears to be infeasible
                     3 : Problem appears to be unbounded
                     4 : Serious numerical difficulties encountered
            nit : int
                The number of iterations performed.
            message : str
                A string descriptor of the exit status of the optimization.
    postsolve_args : tuple
        Data needed by _postsolve to convert the solution to the standard-form
        problem into the solution to the original problem.

    Options
    -------
    maxiter : int
       The maximum number of iterations to perform.
    disp : bool
        If True, print exit status message to sys.stdout
    tol : float
        The tolerance which determines when a solution is "close enough" to
        zero in Phase 1 to be considered a basic feasible solution or close
        enough to positive to serve as an optimal solution.
    bland : bool
        If True, use Bland's anti-cycling rule [3]_ to choose pivots to
        prevent cycling. If False, choose pivots which should lead to a
        converged solution more quickly. The latter method is subject to
        cycling (non-convergence) in rare instances.
    unknown_options : dict
        Optional arguments not used by this particular solver. If
        `unknown_options` is non-empty a warning is issued listing all
        unused options.

    Returns
    -------
    x : 1-D array
        Solution vector.
    status : int
        An integer representing the exit status of the optimization::

         0 : Optimization terminated successfully
         1 : Iteration limit reached
         2 : Problem appears to be infeasible
         3 : Problem appears to be unbounded
         4 : Serious numerical difficulties encountered

    message : str
        A string descriptor of the exit status of the optimization.
    iteration : int
        The number of iterations taken to solve the problem.

    References
    ----------
    .. [1] Dantzig, George B., Linear programming and extensions. Rand
           Corporation Research Study Princeton Univ. Press, Princeton, NJ,
           1963
    .. [2] Hillier, S.H. and Lieberman, G.J. (1995), "Introduction to
           Mathematical Programming", McGraw-Hill, Chapter 4.
    .. [3] Bland, Robert G. New finite pivoting rules for the simplex method.
           Mathematics of Operations Research (2), 1977: pp. 103-107.


    Notes
    -----
    The expected problem formulation differs between the top level ``linprog``
    module and the method specific solvers. The method specific solvers expect a
    problem in standard form:

    Minimize::

        c @ x

    Subject to::

        A @ x == b
            x >= 0

    Whereas the top level ``linprog`` module expects a problem of form:

    Minimize::

        c @ x

    Subject to::

        A_ub @ x <= b_ub
        A_eq @ x == b_eq
         lb <= x <= ub

    where ``lb = 0`` and ``ub = None`` unless set in ``bounds``.

    The original problem contains equality, upper-bound and variable constraints
    whereas the method specific solver requires equality constraints and
    variable non-negativity.

    ``linprog`` module converts the original problem to standard form by
    converting the simple bounds to upper bound constraints, introducing
    non-negative slack variables for inequality constraints, and expressing
    unbounded variables as the difference between two non-negative variables.
    """
    # _check_unknown_options(unknown_options)

    status = 0
    messages = {0: "Optimization terminated successfully.",
                1: "Iteration limit reached.",
                2: "Optimization failed. Unable to find a feasible"
                   " starting point.",
                3: "Optimization failed. The problem appears to be unbounded.",
                4: "Optimization failed. Singular matrix encountered."}

    n, m = A.shape

    # All constraints must have b >= 0.
    is_negative_constraint = np.less(b, 0)
    A[is_negative_constraint] *= -1
    b[is_negative_constraint] *= -1

    # As all constraints are equality constraints the artificial variables
    # will also be basic variables.
    av = np.arange(n) + m
    basis = av.copy()

    # Format the phase one tableau by adding artificial variables and stacking
    # the constraints, the objective row and pseudo-objective row.
    row_constraints = np.hstack((A, np.eye(n), b[:, np.newaxis]))
    row_objective = np.hstack((c, np.zeros(n), c0))
    row_pseudo_objective = -row_constraints.sum(axis=0)
    row_pseudo_objective[av] = 0
    T = np.vstack((row_constraints, row_objective, row_pseudo_objective))

    nit1, status = _solve_simplex(T, n, basis, callback=callback,
                                  postsolve_args=postsolve_args,
                                  maxiter=maxiter, tol=tol, phase=1,
                                  bland=bland
                                  )
    # if pseudo objective is zero, remove the last row from the tableau and
    # proceed to phase 2
    nit2 = nit1
    if abs(T[-1, -1]) < tol:
        # Remove the pseudo-objective row from the tableau
        T = T[:-1, :]
        # Remove the artificial variable columns from the tableau
        T = np.delete(T, av, 1)
    else:
        # Failure to find a feasible starting point
        status = 2
        messages[status] = (
            "Phase 1 of the simplex method failed to find a feasible "
            "solution. The pseudo-objective function evaluates to {0:.1e} "
            "which exceeds the required tolerance of {1} for a solution to be "
            "considered 'close enough' to zero to be a basic solution. "
            "Consider increasing the tolerance to be greater than {0:.1e}. "
            "If this tolerance is unacceptably  large the problem may be "
            "infeasible.".format(abs(T[-1, -1]), tol)
        )

    if status == 0:
        # Phase 2
        nit2, status = _solve_simplex(T, n, basis, callback=callback,
                                      postsolve_args=postsolve_args,
                                      maxiter=maxiter, tol=tol, phase=2,
                                      bland=bland, nit0=nit1
                                      )

    solution = np.zeros(n + m)
    solution[basis[:n]] = T[:n, -1]
    x = solution[:m]

    return x, status, messages[status], int(nit2)



def _solve_simplex(T, n, basis, callback, postsolve_args,
                   maxiter=1000, tol=1e-9, phase=2, bland=False, nit0=0,
                   ):
    """
    Solve a linear programming problem in "standard form" using the Simplex
    Method. Linear Programming is intended to solve the following problem form:

    Minimize::

        c @ x

    Subject to::

        A @ x == b
            x >= 0

    Parameters
    ----------
    T : 2-D array
        A 2-D array representing the simplex tableau, T, corresponding to the
        linear programming problem. It should have the form:

        [[A[0, 0], A[0, 1], ..., A[0, n_total], b[0]],
         [A[1, 0], A[1, 1], ..., A[1, n_total], b[1]],
         .
         .
         .
         [A[m, 0], A[m, 1], ..., A[m, n_total], b[m]],
         [c[0],   c[1], ...,   c[n_total],    0]]

        for a Phase 2 problem, or the form:

        [[A[0, 0], A[0, 1], ..., A[0, n_total], b[0]],
         [A[1, 0], A[1, 1], ..., A[1, n_total], b[1]],
         .
         .
         .
         [A[m, 0], A[m, 1], ..., A[m, n_total], b[m]],
         [c[0],   c[1], ...,   c[n_total],   0],
         [c'[0],  c'[1], ...,  c'[n_total],  0]]

         for a Phase 1 problem (a problem in which a basic feasible solution is
         sought prior to maximizing the actual objective. ``T`` is modified in
         place by ``_solve_simplex``.
    n : int
        The number of true variables in the problem.
    basis : 1-D array
        An array of the indices of the basic variables, such that basis[i]
        contains the column corresponding to the basic variable for row i.
        Basis is modified in place by _solve_simplex
    callback : callable, optional
        If a callback function is provided, it will be called within each
        iteration of the algorithm. The callback must accept a
        `scipy.optimize.OptimizeResult` consisting of the following fields:

            x : 1-D array
                Current solution vector
            fun : float
                Current value of the objective function
            success : bool
                True only when a phase has completed successfully. This
                will be False for most iterations.
            slack : 1-D array
                The values of the slack variables. Each slack variable
                corresponds to an inequality constraint. If the slack is zero,
                the corresponding constraint is active.
            con : 1-D array
                The (nominally zero) residuals of the equality constraints,
                that is, ``b - A_eq @ x``
            phase : int
                The phase of the optimization being executed. In phase 1 a basic
                feasible solution is sought and the T has an additional row
                representing an alternate objective function.
            status : int
                An integer representing the exit status of the optimization::

                     0 : Optimization terminated successfully
                     1 : Iteration limit reached
                     2 : Problem appears to be infeasible
                     3 : Problem appears to be unbounded
                     4 : Serious numerical difficulties encountered

            nit : int
                The number of iterations performed.
            message : str
                A string descriptor of the exit status of the optimization.
    postsolve_args : tuple
        Data needed by _postsolve to convert the solution to the standard-form
        problem into the solution to the original problem.
    maxiter : int
        The maximum number of iterations to perform before aborting the
        optimization.
    tol : float
        The tolerance which determines when a solution is "close enough" to
        zero in Phase 1 to be considered a basic feasible solution or close
        enough to positive to serve as an optimal solution.
    phase : int
        The phase of the optimization being executed. In phase 1 a basic
        feasible solution is sought and the T has an additional row
        representing an alternate objective function.
    bland : bool
        If True, choose pivots using Bland's rule [3]_. In problems which
        fail to converge due to cycling, using Bland's rule can provide
        convergence at the expense of a less optimal path about the simplex.
    nit0 : int
        The initial iteration number used to keep an accurate iteration total
        in a two-phase problem.

    Returns
    -------
    nit : int
        The number of iterations. Used to keep an accurate iteration total
        in the two-phase problem.
    status : int
        An integer representing the exit status of the optimization::

         0 : Optimization terminated successfully
         1 : Iteration limit reached
         2 : Problem appears to be infeasible
         3 : Problem appears to be unbounded
         4 : Serious numerical difficulties encountered

    """
    nit = nit0
    status = 0
    message = ''
    complete = False

    if phase == 1:
        m = T.shape[1]-2
    elif phase == 2:
        m = T.shape[1]-1
    else:
        raise ValueError("Argument 'phase' to _solve_simplex must be 1 or 2")

    if phase == 2:
        # Check if any artificial variables are still in the basis.
        # If yes, check if any coefficients from this row and a column
        # corresponding to one of the non-artificial variable is non-zero.
        # If found, pivot at this term. If not, start phase 2.
        # Do this for all artificial variables in the basis.
        # Ref: "An Introduction to Linear Programming and Game Theory"
        # by Paul R. Thie, Gerard E. Keough, 3rd Ed,
        # Chapter 3.7 Redundant Systems (pag 102)
        for pivrow in [row for row in range(basis.size)
                       if basis[row] > T.shape[1] - 2]:
            non_zero_row = [col for col in range(T.shape[1] - 1)
                            if abs(T[pivrow, col]) > tol]
            if len(non_zero_row) > 0:
                pivcol = non_zero_row[0]
                _apply_pivot(T, basis, pivrow, pivcol, tol)
                nit += 1

    if len(basis[:m]) == 0:
        solution = np.empty(T.shape[1] - 1, dtype=np.float64)
    else:
        solution = np.empty(max(T.shape[1] - 1, max(basis[:m]) + 1),
                            dtype=np.float64)

    while not complete:
        # Find the pivot column
        pivcol_found, pivcol = _pivot_col(T, tol, bland)
        if not pivcol_found:
            pivcol = np.nan
            pivrow = np.nan
            status = 0
            complete = True
        else:
            # Find the pivot row
            pivrow_found, pivrow = _pivot_row(T, basis, pivcol, phase, tol, bland)
            if not pivrow_found:
                status = 3
                complete = True

        if callback is not None:
            solution[:] = 0
            solution[basis[:n]] = T[:n, -1]
            x = solution[:m]
            x, fun, slack, con = _postsolve(
                x, postsolve_args
            )
            res = OptimizeResult({
                'x': x,
                'fun': fun,
                'slack': slack,
                'con': con,
                'status': status,
                'message': message,
                'nit': nit,
                'success': status == 0 and complete,
                'phase': phase,
                'complete': complete,
                })
            callback(res)

        if not complete:
            if nit >= maxiter:
                # Iteration limit exceeded
                status = 1
                complete = True
            else:
                _apply_pivot(T, basis, pivrow, pivcol, tol)
                nit += 1
    return nit, status


def _pivot_col(T, tol=1e-9, bland=False):

    """
    Given a linear programming simplex tableau, determine the column
    of the variable to enter the basis.

    Parameters
    ----------
    T : 2-D array
        A 2-D array representing the simplex tableau, T, corresponding to the
        linear programming problem. It should have the form:

        [[A[0, 0], A[0, 1], ..., A[0, n_total], b[0]],
         [A[1, 0], A[1, 1], ..., A[1, n_total], b[1]],
         .
         .
         .
         [A[m, 0], A[m, 1], ..., A[m, n_total], b[m]],
         [c[0],   c[1], ...,   c[n_total],    0]]

        for a Phase 2 problem, or the form:

        [[A[0, 0], A[0, 1], ..., A[0, n_total], b[0]],
         [A[1, 0], A[1, 1], ..., A[1, n_total], b[1]],
         .
         .
         .
         [A[m, 0], A[m, 1], ..., A[m, n_total], b[m]],
         [c[0],   c[1], ...,   c[n_total],   0],
         [c'[0],  c'[1], ...,  c'[n_total],  0]]

         for a Phase 1 problem (a problem in which a basic feasible solution is
         sought prior to maximizing the actual objective. ``T`` is modified in
         place by ``_solve_simplex``.
    tol : float
        Elements in the objective row larger than -tol will not be considered
        for pivoting. Nominally this value is zero, but numerical issues
        cause a tolerance about zero to be necessary.
    bland : bool
        If True, use Bland's rule for selection of the column (select the
        first column with a negative coefficient in the objective row,
        regardless of magnitude).

    Returns
    -------
    status: bool
        True if a suitable pivot column was found, otherwise False.
        A return of False indicates that the linear programming simplex
        algorithm is complete.
    col: int
        The index of the column of the pivot element.
        If status is False, col will be returned as nan.
    """
    ma = np.ma.masked_where(T[-1, :-1] >= -tol, T[-1, :-1], copy=False)
    if ma.count() == 0:
        return False, np.nan
    if bland:
        # ma.mask is sometimes 0d
        return True, np.nonzero(np.logical_not(np.atleast_1d(ma.mask)))[0][0]
    return True, np.ma.nonzero(ma == ma.min())[0][0]


def _pivot_row(T, basis, pivcol, phase, tol=1e-9, bland=False):
    """
    Given a linear programming simplex tableau, determine the row for the
    pivot operation.

    Parameters
    ----------
    T : 2-D array
        A 2-D array representing the simplex tableau, T, corresponding to the
        linear programming problem. It should have the form:

        [[A[0, 0], A[0, 1], ..., A[0, n_total], b[0]],
         [A[1, 0], A[1, 1], ..., A[1, n_total], b[1]],
         .
         .
         .
         [A[m, 0], A[m, 1], ..., A[m, n_total], b[m]],
         [c[0],   c[1], ...,   c[n_total],    0]]

        for a Phase 2 problem, or the form:

        [[A[0, 0], A[0, 1], ..., A[0, n_total], b[0]],
         [A[1, 0], A[1, 1], ..., A[1, n_total], b[1]],
         .
         .
         .
         [A[m, 0], A[m, 1], ..., A[m, n_total], b[m]],
         [c[0],   c[1], ...,   c[n_total],   0],
         [c'[0],  c'[1], ...,  c'[n_total],  0]]

         for a Phase 1 problem (a Problem in which a basic feasible solution is
         sought prior to maximizing the actual objective. ``T`` is modified in
         place by ``_solve_simplex``.
    basis : array
        A list of the current basic variables.
    pivcol : int
        The index of the pivot column.
    phase : int
        The phase of the simplex algorithm (1 or 2).
    tol : float
        Elements in the pivot column smaller than tol will not be considered
        for pivoting. Nominally this value is zero, but numerical issues
        cause a tolerance about zero to be necessary.
    bland : bool
        If True, use Bland's rule for selection of the row (if more than one
        row can be used, choose the one with the lowest variable index).

    Returns
    -------
    status: bool
        True if a suitable pivot row was found, otherwise False. A return
        of False indicates that the linear programming problem is unbounded.
    row: int
        The index of the row of the pivot element. If status is False, row
        will be returned as nan.
    """
    if phase == 1:
        k = 2
    else:
        k = 1
    ma = np.ma.masked_where(T[:-k, pivcol] <= tol, T[:-k, pivcol], copy=False)
    if ma.count() == 0:
        return False, np.nan
    mb = np.ma.masked_where(T[:-k, pivcol] <= tol, T[:-k, -1], copy=False)
    q = mb / ma
    min_rows = np.ma.nonzero(q == q.min())[0]
    if bland:
        return True, min_rows[np.argmin(np.take(basis, min_rows))]
    return True, min_rows[0]


def _apply_pivot(T, basis, pivrow, pivcol, tol=1e-9):
    """
    Pivot the simplex tableau inplace on the element given by (pivrow, pivol).
    The entering variable corresponds to the column given by pivcol forcing
    the variable basis[pivrow] to leave the basis.

    Parameters
    ----------
    T : 2-D array
        A 2-D array representing the simplex tableau, T, corresponding to the
        linear programming problem. It should have the form:

        [[A[0, 0], A[0, 1], ..., A[0, n_total], b[0]],
         [A[1, 0], A[1, 1], ..., A[1, n_total], b[1]],
         .
         .
         .
         [A[m, 0], A[m, 1], ..., A[m, n_total], b[m]],
         [c[0],   c[1], ...,   c[n_total],    0]]

        for a Phase 2 problem, or the form:

        [[A[0, 0], A[0, 1], ..., A[0, n_total], b[0]],
         [A[1, 0], A[1, 1], ..., A[1, n_total], b[1]],
         .
         .
         .
         [A[m, 0], A[m, 1], ..., A[m, n_total], b[m]],
         [c[0],   c[1], ...,   c[n_total],   0],
         [c'[0],  c'[1], ...,  c'[n_total],  0]]

         for a Phase 1 problem (a problem in which a basic feasible solution is
         sought prior to maximizing the actual objective. ``T`` is modified in
         place by ``_solve_simplex``.
    basis : 1-D array
        An array of the indices of the basic variables, such that basis[i]
        contains the column corresponding to the basic variable for row i.
        Basis is modified in place by _apply_pivot.
    pivrow : int
        Row index of the pivot.
    pivcol : int
        Column index of the pivot.
    """
    basis[pivrow] = pivcol
    pivval = T[pivrow, pivcol]
    T[pivrow] = T[pivrow] / pivval
    for irow in range(T.shape[0]):
        if irow != pivrow:
            T[irow] = T[irow] - T[pivrow] * T[irow, pivcol]

    # The selected pivot should never lead to a pivot value less than the tol.
    if np.isclose(pivval, tol, atol=0, rtol=1e4):
        message = (
            "The pivot operation produces a pivot value of:{0: .1e}, "
            "which is only slightly greater than the specified "
            "tolerance{1: .1e}. This may lead to issues regarding the "
            "numerical stability of the simplex method. "
            "Removing redundant constraints, changing the pivot strategy "
            "via Bland's rule or increasing the tolerance may "
            "help reduce the issue.".format(pivval, tol))
        warn(message, OptimizeWarning, stacklevel=5)
>>>>>>> a34d9b51
<|MERGE_RESOLUTION|>--- conflicted
+++ resolved
@@ -103,22 +103,9 @@
         return (state, done, reward, info)
 
 
-<<<<<<< HEAD
     def simplex_generator(self, c, A_ub=None, b_ub=None, A_eq=None, b_eq=None, bounds=None, options=None):
         
         meth = "simplex"
-=======
-    def simplex_generator(self, c, A_ub=None, b_ub=None, A_eq=None, b_eq=None,
-            bounds=None, method='interior-point', callback=None,
-            options=None, x0=None):
-        
-        lp = _LPProblem(c, A_ub, b_ub, A_eq, b_eq, bounds, x0)
-        c0 = 0
-        A, b, c, c0, x0 = _get_Abc(lp, c0)
-
-        messages = {}
-
->>>>>>> a34d9b51
         callback = None
         
         ### From linprog() in _linprog.py
@@ -490,837 +477,4 @@
                     _apply_pivot(T, basis, pivrow, pivcol, tol)
                     nit += 1
         
-        # return nit, status
-
-<<<<<<< HEAD
-=======
-
-
-
-def _get_Abc(lp, c0):
-    """
-    Given a linear programming problem of the form:
-
-    Minimize::
-
-        c @ x
-
-    Subject to::
-
-        A_ub @ x <= b_ub
-        A_eq @ x == b_eq
-         lb <= x <= ub
-
-    where ``lb = 0`` and ``ub = None`` unless set in ``bounds``.
-
-    Return the problem in standard form:
-
-    Minimize::
-
-        c @ x
-
-    Subject to::
-
-        A @ x == b
-            x >= 0
-
-    by adding slack variables and making variable substitutions as necessary.
-
-    Parameters
-    ----------
-    lp : A `scipy.optimize._linprog_util._LPProblem` consisting of the following fields:
-
-        c : 1D array
-            The coefficients of the linear objective function to be minimized.
-        A_ub : 2D array, optional
-            The inequality constraint matrix. Each row of ``A_ub`` specifies the
-            coefficients of a linear inequality constraint on ``x``.
-        b_ub : 1D array, optional
-            The inequality constraint vector. Each element represents an
-            upper bound on the corresponding value of ``A_ub @ x``.
-        A_eq : 2D array, optional
-            The equality constraint matrix. Each row of ``A_eq`` specifies the
-            coefficients of a linear equality constraint on ``x``.
-        b_eq : 1D array, optional
-            The equality constraint vector. Each element of ``A_eq @ x`` must equal
-            the corresponding element of ``b_eq``.
-        bounds : 2D array
-            The bounds of ``x``, lower bounds in the 1st column, upper
-            bounds in the 2nd column. The bounds are possibly tightened
-            by the presolve procedure.
-        x0 : 1D array, optional
-            Guess values of the decision variables, which will be refined by
-            the optimization algorithm. This argument is currently used only by the
-            'revised simplex' method, and can only be used if `x0` represents a
-            basic feasible solution.
-
-    c0 : float
-        Constant term in objective function due to fixed (and eliminated)
-        variables.
-
-    Returns
-    -------
-    A : 2-D array
-        2-D array such that ``A`` @ ``x``, gives the values of the equality
-        constraints at ``x``.
-    b : 1-D array
-        1-D array of values representing the RHS of each equality constraint
-        (row) in A (for standard form problem).
-    c : 1-D array
-        Coefficients of the linear objective function to be minimized (for
-        standard form problem).
-    c0 : float
-        Constant term in objective function due to fixed (and eliminated)
-        variables.
-    x0 : 1-D array
-        Starting values of the independent variables, which will be refined by
-        the optimization algorithm
-
-    References
-    ----------
-    .. [9] Bertsimas, Dimitris, and J. Tsitsiklis. "Introduction to linear
-           programming." Athena Scientific 1 (1997): 997.
-
-    """
-    c, A_ub, b_ub, A_eq, b_eq, bounds, x0 = lp
-
-    if sps.issparse(A_eq):
-        sparse = True
-        A_eq = sps.csr_matrix(A_eq)
-        A_ub = sps.csr_matrix(A_ub)
-
-        def hstack(blocks):
-            return sps.hstack(blocks, format="csr")
-
-        def vstack(blocks):
-            return sps.vstack(blocks, format="csr")
-
-        zeros = sps.csr_matrix
-        eye = sps.eye
-    else:
-        sparse = False
-        hstack = np.hstack
-        vstack = np.vstack
-        zeros = np.zeros
-        eye = np.eye
-
-    # Variables lbs and ubs (see below) may be changed, which feeds back into
-    # bounds, so copy.
-    bounds = np.array(bounds, copy=True)
-
-    # modify problem such that all variables have only non-negativity bounds
-    lbs = bounds[:, 0]
-    ubs = bounds[:, 1]
-    m_ub, n_ub = A_ub.shape
-
-    lb_none = np.equal(lbs, -np.inf)
-    ub_none = np.equal(ubs, np.inf)
-    lb_some = np.logical_not(lb_none)
-    ub_some = np.logical_not(ub_none)
-
-    # unbounded below: substitute xi = -xi' (unbounded above)
-    # if -inf <= xi <= ub, then -ub <= -xi <= inf, so swap and invert bounds
-    l_nolb_someub = np.logical_and(lb_none, ub_some)
-    i_nolb = np.nonzero(l_nolb_someub)[0]
-    lbs[l_nolb_someub], ubs[l_nolb_someub] = (
-        -ubs[l_nolb_someub], -lbs[l_nolb_someub])
-    lb_none = np.equal(lbs, -np.inf)
-    ub_none = np.equal(ubs, np.inf)
-    lb_some = np.logical_not(lb_none)
-    ub_some = np.logical_not(ub_none)
-    c[i_nolb] *= -1
-    if x0 is not None:
-        x0[i_nolb] *= -1
-    if len(i_nolb) > 0:
-        if A_ub.shape[0] > 0:  # sometimes needed for sparse arrays... weird
-            A_ub[:, i_nolb] *= -1
-        if A_eq.shape[0] > 0:
-            A_eq[:, i_nolb] *= -1
-
-    # upper bound: add inequality constraint
-    i_newub, = ub_some.nonzero()
-    ub_newub = ubs[ub_some]
-    n_bounds = len(i_newub)
-    if n_bounds > 0:
-        shape = (n_bounds, A_ub.shape[1])
-        if sparse:
-            idxs = (np.arange(n_bounds), i_newub)
-            A_ub = vstack((A_ub, sps.csr_matrix((np.ones(n_bounds), idxs),
-                                                shape=shape)))
-        else:
-            A_ub = vstack((A_ub, np.zeros(shape)))
-            A_ub[np.arange(m_ub, A_ub.shape[0]), i_newub] = 1
-        b_ub = np.concatenate((b_ub, np.zeros(n_bounds)))
-        b_ub[m_ub:] = ub_newub
-
-    A1 = vstack((A_ub, A_eq))
-    b = np.concatenate((b_ub, b_eq))
-    c = np.concatenate((c, np.zeros((A_ub.shape[0],))))
-    if x0 is not None:
-        x0 = np.concatenate((x0, np.zeros((A_ub.shape[0],))))
-    # unbounded: substitute xi = xi+ + xi-
-    l_free = np.logical_and(lb_none, ub_none)
-    i_free = np.nonzero(l_free)[0]
-    n_free = len(i_free)
-    c = np.concatenate((c, np.zeros(n_free)))
-    if x0 is not None:
-        x0 = np.concatenate((x0, np.zeros(n_free)))
-    A1 = hstack((A1[:, :n_ub], -A1[:, i_free]))
-    c[n_ub:n_ub+n_free] = -c[i_free]
-    if x0 is not None:
-        i_free_neg = x0[i_free] < 0
-        x0[np.arange(n_ub, A1.shape[1])[i_free_neg]] = -x0[i_free[i_free_neg]]
-        x0[i_free[i_free_neg]] = 0
-
-    # add slack variables
-    A2 = vstack([eye(A_ub.shape[0]), zeros((A_eq.shape[0], A_ub.shape[0]))])
-
-    A = hstack([A1, A2])
-
-    # lower bound: substitute xi = xi' + lb
-    # now there is a constant term in objective
-    i_shift = np.nonzero(lb_some)[0]
-    lb_shift = lbs[lb_some].astype(float)
-    c0 += np.sum(lb_shift * c[i_shift])
-    if sparse:
-        b = b.reshape(-1, 1)
-        A = A.tocsc()
-        b -= (A[:, i_shift] * sps.diags(lb_shift)).sum(axis=1)
-        b = b.ravel()
-    else:
-        b -= (A[:, i_shift] * lb_shift).sum(axis=1)
-    if x0 is not None:
-        x0[i_shift] -= lb_shift
-
-    return A, b, c, c0, x0
-
-
-
-def _linprog_simplex(c, c0, A, b, callback, postsolve_args,
-                     maxiter=1000, tol=1e-9, disp=False, bland=False,
-                     **unknown_options):
-    """
-    Minimize a linear objective function subject to linear equality and
-    non-negativity constraints using the two phase simplex method.
-    Linear programming is intended to solve problems of the following form:
-
-    Minimize::
-
-        c @ x
-
-    Subject to::
-
-        A @ x == b
-            x >= 0
-
-    User-facing documentation is in _linprog_doc.py.
-
-    Parameters
-    ----------
-    c : 1-D array
-        Coefficients of the linear objective function to be minimized.
-    c0 : float
-        Constant term in objective function due to fixed (and eliminated)
-        variables. (Purely for display.)
-    A : 2-D array
-        2-D array such that ``A @ x``, gives the values of the equality
-        constraints at ``x``.
-    b : 1-D array
-        1-D array of values representing the right hand side of each equality
-        constraint (row) in ``A``.
-    callback : callable, optional
-        If a callback function is provided, it will be called within each
-        iteration of the algorithm. The callback function must accept a single
-        `scipy.optimize.OptimizeResult` consisting of the following fields:
-
-            x : 1-D array
-                Current solution vector
-            fun : float
-                Current value of the objective function
-            success : bool
-                True when an algorithm has completed successfully.
-            slack : 1-D array
-                The values of the slack variables. Each slack variable
-                corresponds to an inequality constraint. If the slack is zero,
-                the corresponding constraint is active.
-            con : 1-D array
-                The (nominally zero) residuals of the equality constraints,
-                that is, ``b - A_eq @ x``
-            phase : int
-                The phase of the algorithm being executed.
-            status : int
-                An integer representing the status of the optimization::
-
-                     0 : Algorithm proceeding nominally
-                     1 : Iteration limit reached
-                     2 : Problem appears to be infeasible
-                     3 : Problem appears to be unbounded
-                     4 : Serious numerical difficulties encountered
-            nit : int
-                The number of iterations performed.
-            message : str
-                A string descriptor of the exit status of the optimization.
-    postsolve_args : tuple
-        Data needed by _postsolve to convert the solution to the standard-form
-        problem into the solution to the original problem.
-
-    Options
-    -------
-    maxiter : int
-       The maximum number of iterations to perform.
-    disp : bool
-        If True, print exit status message to sys.stdout
-    tol : float
-        The tolerance which determines when a solution is "close enough" to
-        zero in Phase 1 to be considered a basic feasible solution or close
-        enough to positive to serve as an optimal solution.
-    bland : bool
-        If True, use Bland's anti-cycling rule [3]_ to choose pivots to
-        prevent cycling. If False, choose pivots which should lead to a
-        converged solution more quickly. The latter method is subject to
-        cycling (non-convergence) in rare instances.
-    unknown_options : dict
-        Optional arguments not used by this particular solver. If
-        `unknown_options` is non-empty a warning is issued listing all
-        unused options.
-
-    Returns
-    -------
-    x : 1-D array
-        Solution vector.
-    status : int
-        An integer representing the exit status of the optimization::
-
-         0 : Optimization terminated successfully
-         1 : Iteration limit reached
-         2 : Problem appears to be infeasible
-         3 : Problem appears to be unbounded
-         4 : Serious numerical difficulties encountered
-
-    message : str
-        A string descriptor of the exit status of the optimization.
-    iteration : int
-        The number of iterations taken to solve the problem.
-
-    References
-    ----------
-    .. [1] Dantzig, George B., Linear programming and extensions. Rand
-           Corporation Research Study Princeton Univ. Press, Princeton, NJ,
-           1963
-    .. [2] Hillier, S.H. and Lieberman, G.J. (1995), "Introduction to
-           Mathematical Programming", McGraw-Hill, Chapter 4.
-    .. [3] Bland, Robert G. New finite pivoting rules for the simplex method.
-           Mathematics of Operations Research (2), 1977: pp. 103-107.
-
-
-    Notes
-    -----
-    The expected problem formulation differs between the top level ``linprog``
-    module and the method specific solvers. The method specific solvers expect a
-    problem in standard form:
-
-    Minimize::
-
-        c @ x
-
-    Subject to::
-
-        A @ x == b
-            x >= 0
-
-    Whereas the top level ``linprog`` module expects a problem of form:
-
-    Minimize::
-
-        c @ x
-
-    Subject to::
-
-        A_ub @ x <= b_ub
-        A_eq @ x == b_eq
-         lb <= x <= ub
-
-    where ``lb = 0`` and ``ub = None`` unless set in ``bounds``.
-
-    The original problem contains equality, upper-bound and variable constraints
-    whereas the method specific solver requires equality constraints and
-    variable non-negativity.
-
-    ``linprog`` module converts the original problem to standard form by
-    converting the simple bounds to upper bound constraints, introducing
-    non-negative slack variables for inequality constraints, and expressing
-    unbounded variables as the difference between two non-negative variables.
-    """
-    # _check_unknown_options(unknown_options)
-
-    status = 0
-    messages = {0: "Optimization terminated successfully.",
-                1: "Iteration limit reached.",
-                2: "Optimization failed. Unable to find a feasible"
-                   " starting point.",
-                3: "Optimization failed. The problem appears to be unbounded.",
-                4: "Optimization failed. Singular matrix encountered."}
-
-    n, m = A.shape
-
-    # All constraints must have b >= 0.
-    is_negative_constraint = np.less(b, 0)
-    A[is_negative_constraint] *= -1
-    b[is_negative_constraint] *= -1
-
-    # As all constraints are equality constraints the artificial variables
-    # will also be basic variables.
-    av = np.arange(n) + m
-    basis = av.copy()
-
-    # Format the phase one tableau by adding artificial variables and stacking
-    # the constraints, the objective row and pseudo-objective row.
-    row_constraints = np.hstack((A, np.eye(n), b[:, np.newaxis]))
-    row_objective = np.hstack((c, np.zeros(n), c0))
-    row_pseudo_objective = -row_constraints.sum(axis=0)
-    row_pseudo_objective[av] = 0
-    T = np.vstack((row_constraints, row_objective, row_pseudo_objective))
-
-    nit1, status = _solve_simplex(T, n, basis, callback=callback,
-                                  postsolve_args=postsolve_args,
-                                  maxiter=maxiter, tol=tol, phase=1,
-                                  bland=bland
-                                  )
-    # if pseudo objective is zero, remove the last row from the tableau and
-    # proceed to phase 2
-    nit2 = nit1
-    if abs(T[-1, -1]) < tol:
-        # Remove the pseudo-objective row from the tableau
-        T = T[:-1, :]
-        # Remove the artificial variable columns from the tableau
-        T = np.delete(T, av, 1)
-    else:
-        # Failure to find a feasible starting point
-        status = 2
-        messages[status] = (
-            "Phase 1 of the simplex method failed to find a feasible "
-            "solution. The pseudo-objective function evaluates to {0:.1e} "
-            "which exceeds the required tolerance of {1} for a solution to be "
-            "considered 'close enough' to zero to be a basic solution. "
-            "Consider increasing the tolerance to be greater than {0:.1e}. "
-            "If this tolerance is unacceptably  large the problem may be "
-            "infeasible.".format(abs(T[-1, -1]), tol)
-        )
-
-    if status == 0:
-        # Phase 2
-        nit2, status = _solve_simplex(T, n, basis, callback=callback,
-                                      postsolve_args=postsolve_args,
-                                      maxiter=maxiter, tol=tol, phase=2,
-                                      bland=bland, nit0=nit1
-                                      )
-
-    solution = np.zeros(n + m)
-    solution[basis[:n]] = T[:n, -1]
-    x = solution[:m]
-
-    return x, status, messages[status], int(nit2)
-
-
-
-def _solve_simplex(T, n, basis, callback, postsolve_args,
-                   maxiter=1000, tol=1e-9, phase=2, bland=False, nit0=0,
-                   ):
-    """
-    Solve a linear programming problem in "standard form" using the Simplex
-    Method. Linear Programming is intended to solve the following problem form:
-
-    Minimize::
-
-        c @ x
-
-    Subject to::
-
-        A @ x == b
-            x >= 0
-
-    Parameters
-    ----------
-    T : 2-D array
-        A 2-D array representing the simplex tableau, T, corresponding to the
-        linear programming problem. It should have the form:
-
-        [[A[0, 0], A[0, 1], ..., A[0, n_total], b[0]],
-         [A[1, 0], A[1, 1], ..., A[1, n_total], b[1]],
-         .
-         .
-         .
-         [A[m, 0], A[m, 1], ..., A[m, n_total], b[m]],
-         [c[0],   c[1], ...,   c[n_total],    0]]
-
-        for a Phase 2 problem, or the form:
-
-        [[A[0, 0], A[0, 1], ..., A[0, n_total], b[0]],
-         [A[1, 0], A[1, 1], ..., A[1, n_total], b[1]],
-         .
-         .
-         .
-         [A[m, 0], A[m, 1], ..., A[m, n_total], b[m]],
-         [c[0],   c[1], ...,   c[n_total],   0],
-         [c'[0],  c'[1], ...,  c'[n_total],  0]]
-
-         for a Phase 1 problem (a problem in which a basic feasible solution is
-         sought prior to maximizing the actual objective. ``T`` is modified in
-         place by ``_solve_simplex``.
-    n : int
-        The number of true variables in the problem.
-    basis : 1-D array
-        An array of the indices of the basic variables, such that basis[i]
-        contains the column corresponding to the basic variable for row i.
-        Basis is modified in place by _solve_simplex
-    callback : callable, optional
-        If a callback function is provided, it will be called within each
-        iteration of the algorithm. The callback must accept a
-        `scipy.optimize.OptimizeResult` consisting of the following fields:
-
-            x : 1-D array
-                Current solution vector
-            fun : float
-                Current value of the objective function
-            success : bool
-                True only when a phase has completed successfully. This
-                will be False for most iterations.
-            slack : 1-D array
-                The values of the slack variables. Each slack variable
-                corresponds to an inequality constraint. If the slack is zero,
-                the corresponding constraint is active.
-            con : 1-D array
-                The (nominally zero) residuals of the equality constraints,
-                that is, ``b - A_eq @ x``
-            phase : int
-                The phase of the optimization being executed. In phase 1 a basic
-                feasible solution is sought and the T has an additional row
-                representing an alternate objective function.
-            status : int
-                An integer representing the exit status of the optimization::
-
-                     0 : Optimization terminated successfully
-                     1 : Iteration limit reached
-                     2 : Problem appears to be infeasible
-                     3 : Problem appears to be unbounded
-                     4 : Serious numerical difficulties encountered
-
-            nit : int
-                The number of iterations performed.
-            message : str
-                A string descriptor of the exit status of the optimization.
-    postsolve_args : tuple
-        Data needed by _postsolve to convert the solution to the standard-form
-        problem into the solution to the original problem.
-    maxiter : int
-        The maximum number of iterations to perform before aborting the
-        optimization.
-    tol : float
-        The tolerance which determines when a solution is "close enough" to
-        zero in Phase 1 to be considered a basic feasible solution or close
-        enough to positive to serve as an optimal solution.
-    phase : int
-        The phase of the optimization being executed. In phase 1 a basic
-        feasible solution is sought and the T has an additional row
-        representing an alternate objective function.
-    bland : bool
-        If True, choose pivots using Bland's rule [3]_. In problems which
-        fail to converge due to cycling, using Bland's rule can provide
-        convergence at the expense of a less optimal path about the simplex.
-    nit0 : int
-        The initial iteration number used to keep an accurate iteration total
-        in a two-phase problem.
-
-    Returns
-    -------
-    nit : int
-        The number of iterations. Used to keep an accurate iteration total
-        in the two-phase problem.
-    status : int
-        An integer representing the exit status of the optimization::
-
-         0 : Optimization terminated successfully
-         1 : Iteration limit reached
-         2 : Problem appears to be infeasible
-         3 : Problem appears to be unbounded
-         4 : Serious numerical difficulties encountered
-
-    """
-    nit = nit0
-    status = 0
-    message = ''
-    complete = False
-
-    if phase == 1:
-        m = T.shape[1]-2
-    elif phase == 2:
-        m = T.shape[1]-1
-    else:
-        raise ValueError("Argument 'phase' to _solve_simplex must be 1 or 2")
-
-    if phase == 2:
-        # Check if any artificial variables are still in the basis.
-        # If yes, check if any coefficients from this row and a column
-        # corresponding to one of the non-artificial variable is non-zero.
-        # If found, pivot at this term. If not, start phase 2.
-        # Do this for all artificial variables in the basis.
-        # Ref: "An Introduction to Linear Programming and Game Theory"
-        # by Paul R. Thie, Gerard E. Keough, 3rd Ed,
-        # Chapter 3.7 Redundant Systems (pag 102)
-        for pivrow in [row for row in range(basis.size)
-                       if basis[row] > T.shape[1] - 2]:
-            non_zero_row = [col for col in range(T.shape[1] - 1)
-                            if abs(T[pivrow, col]) > tol]
-            if len(non_zero_row) > 0:
-                pivcol = non_zero_row[0]
-                _apply_pivot(T, basis, pivrow, pivcol, tol)
-                nit += 1
-
-    if len(basis[:m]) == 0:
-        solution = np.empty(T.shape[1] - 1, dtype=np.float64)
-    else:
-        solution = np.empty(max(T.shape[1] - 1, max(basis[:m]) + 1),
-                            dtype=np.float64)
-
-    while not complete:
-        # Find the pivot column
-        pivcol_found, pivcol = _pivot_col(T, tol, bland)
-        if not pivcol_found:
-            pivcol = np.nan
-            pivrow = np.nan
-            status = 0
-            complete = True
-        else:
-            # Find the pivot row
-            pivrow_found, pivrow = _pivot_row(T, basis, pivcol, phase, tol, bland)
-            if not pivrow_found:
-                status = 3
-                complete = True
-
-        if callback is not None:
-            solution[:] = 0
-            solution[basis[:n]] = T[:n, -1]
-            x = solution[:m]
-            x, fun, slack, con = _postsolve(
-                x, postsolve_args
-            )
-            res = OptimizeResult({
-                'x': x,
-                'fun': fun,
-                'slack': slack,
-                'con': con,
-                'status': status,
-                'message': message,
-                'nit': nit,
-                'success': status == 0 and complete,
-                'phase': phase,
-                'complete': complete,
-                })
-            callback(res)
-
-        if not complete:
-            if nit >= maxiter:
-                # Iteration limit exceeded
-                status = 1
-                complete = True
-            else:
-                _apply_pivot(T, basis, pivrow, pivcol, tol)
-                nit += 1
-    return nit, status
-
-
-def _pivot_col(T, tol=1e-9, bland=False):
-
-    """
-    Given a linear programming simplex tableau, determine the column
-    of the variable to enter the basis.
-
-    Parameters
-    ----------
-    T : 2-D array
-        A 2-D array representing the simplex tableau, T, corresponding to the
-        linear programming problem. It should have the form:
-
-        [[A[0, 0], A[0, 1], ..., A[0, n_total], b[0]],
-         [A[1, 0], A[1, 1], ..., A[1, n_total], b[1]],
-         .
-         .
-         .
-         [A[m, 0], A[m, 1], ..., A[m, n_total], b[m]],
-         [c[0],   c[1], ...,   c[n_total],    0]]
-
-        for a Phase 2 problem, or the form:
-
-        [[A[0, 0], A[0, 1], ..., A[0, n_total], b[0]],
-         [A[1, 0], A[1, 1], ..., A[1, n_total], b[1]],
-         .
-         .
-         .
-         [A[m, 0], A[m, 1], ..., A[m, n_total], b[m]],
-         [c[0],   c[1], ...,   c[n_total],   0],
-         [c'[0],  c'[1], ...,  c'[n_total],  0]]
-
-         for a Phase 1 problem (a problem in which a basic feasible solution is
-         sought prior to maximizing the actual objective. ``T`` is modified in
-         place by ``_solve_simplex``.
-    tol : float
-        Elements in the objective row larger than -tol will not be considered
-        for pivoting. Nominally this value is zero, but numerical issues
-        cause a tolerance about zero to be necessary.
-    bland : bool
-        If True, use Bland's rule for selection of the column (select the
-        first column with a negative coefficient in the objective row,
-        regardless of magnitude).
-
-    Returns
-    -------
-    status: bool
-        True if a suitable pivot column was found, otherwise False.
-        A return of False indicates that the linear programming simplex
-        algorithm is complete.
-    col: int
-        The index of the column of the pivot element.
-        If status is False, col will be returned as nan.
-    """
-    ma = np.ma.masked_where(T[-1, :-1] >= -tol, T[-1, :-1], copy=False)
-    if ma.count() == 0:
-        return False, np.nan
-    if bland:
-        # ma.mask is sometimes 0d
-        return True, np.nonzero(np.logical_not(np.atleast_1d(ma.mask)))[0][0]
-    return True, np.ma.nonzero(ma == ma.min())[0][0]
-
-
-def _pivot_row(T, basis, pivcol, phase, tol=1e-9, bland=False):
-    """
-    Given a linear programming simplex tableau, determine the row for the
-    pivot operation.
-
-    Parameters
-    ----------
-    T : 2-D array
-        A 2-D array representing the simplex tableau, T, corresponding to the
-        linear programming problem. It should have the form:
-
-        [[A[0, 0], A[0, 1], ..., A[0, n_total], b[0]],
-         [A[1, 0], A[1, 1], ..., A[1, n_total], b[1]],
-         .
-         .
-         .
-         [A[m, 0], A[m, 1], ..., A[m, n_total], b[m]],
-         [c[0],   c[1], ...,   c[n_total],    0]]
-
-        for a Phase 2 problem, or the form:
-
-        [[A[0, 0], A[0, 1], ..., A[0, n_total], b[0]],
-         [A[1, 0], A[1, 1], ..., A[1, n_total], b[1]],
-         .
-         .
-         .
-         [A[m, 0], A[m, 1], ..., A[m, n_total], b[m]],
-         [c[0],   c[1], ...,   c[n_total],   0],
-         [c'[0],  c'[1], ...,  c'[n_total],  0]]
-
-         for a Phase 1 problem (a Problem in which a basic feasible solution is
-         sought prior to maximizing the actual objective. ``T`` is modified in
-         place by ``_solve_simplex``.
-    basis : array
-        A list of the current basic variables.
-    pivcol : int
-        The index of the pivot column.
-    phase : int
-        The phase of the simplex algorithm (1 or 2).
-    tol : float
-        Elements in the pivot column smaller than tol will not be considered
-        for pivoting. Nominally this value is zero, but numerical issues
-        cause a tolerance about zero to be necessary.
-    bland : bool
-        If True, use Bland's rule for selection of the row (if more than one
-        row can be used, choose the one with the lowest variable index).
-
-    Returns
-    -------
-    status: bool
-        True if a suitable pivot row was found, otherwise False. A return
-        of False indicates that the linear programming problem is unbounded.
-    row: int
-        The index of the row of the pivot element. If status is False, row
-        will be returned as nan.
-    """
-    if phase == 1:
-        k = 2
-    else:
-        k = 1
-    ma = np.ma.masked_where(T[:-k, pivcol] <= tol, T[:-k, pivcol], copy=False)
-    if ma.count() == 0:
-        return False, np.nan
-    mb = np.ma.masked_where(T[:-k, pivcol] <= tol, T[:-k, -1], copy=False)
-    q = mb / ma
-    min_rows = np.ma.nonzero(q == q.min())[0]
-    if bland:
-        return True, min_rows[np.argmin(np.take(basis, min_rows))]
-    return True, min_rows[0]
-
-
-def _apply_pivot(T, basis, pivrow, pivcol, tol=1e-9):
-    """
-    Pivot the simplex tableau inplace on the element given by (pivrow, pivol).
-    The entering variable corresponds to the column given by pivcol forcing
-    the variable basis[pivrow] to leave the basis.
-
-    Parameters
-    ----------
-    T : 2-D array
-        A 2-D array representing the simplex tableau, T, corresponding to the
-        linear programming problem. It should have the form:
-
-        [[A[0, 0], A[0, 1], ..., A[0, n_total], b[0]],
-         [A[1, 0], A[1, 1], ..., A[1, n_total], b[1]],
-         .
-         .
-         .
-         [A[m, 0], A[m, 1], ..., A[m, n_total], b[m]],
-         [c[0],   c[1], ...,   c[n_total],    0]]
-
-        for a Phase 2 problem, or the form:
-
-        [[A[0, 0], A[0, 1], ..., A[0, n_total], b[0]],
-         [A[1, 0], A[1, 1], ..., A[1, n_total], b[1]],
-         .
-         .
-         .
-         [A[m, 0], A[m, 1], ..., A[m, n_total], b[m]],
-         [c[0],   c[1], ...,   c[n_total],   0],
-         [c'[0],  c'[1], ...,  c'[n_total],  0]]
-
-         for a Phase 1 problem (a problem in which a basic feasible solution is
-         sought prior to maximizing the actual objective. ``T`` is modified in
-         place by ``_solve_simplex``.
-    basis : 1-D array
-        An array of the indices of the basic variables, such that basis[i]
-        contains the column corresponding to the basic variable for row i.
-        Basis is modified in place by _apply_pivot.
-    pivrow : int
-        Row index of the pivot.
-    pivcol : int
-        Column index of the pivot.
-    """
-    basis[pivrow] = pivcol
-    pivval = T[pivrow, pivcol]
-    T[pivrow] = T[pivrow] / pivval
-    for irow in range(T.shape[0]):
-        if irow != pivrow:
-            T[irow] = T[irow] - T[pivrow] * T[irow, pivcol]
-
-    # The selected pivot should never lead to a pivot value less than the tol.
-    if np.isclose(pivval, tol, atol=0, rtol=1e4):
-        message = (
-            "The pivot operation produces a pivot value of:{0: .1e}, "
-            "which is only slightly greater than the specified "
-            "tolerance{1: .1e}. This may lead to issues regarding the "
-            "numerical stability of the simplex method. "
-            "Removing redundant constraints, changing the pivot strategy "
-            "via Bland's rule or increasing the tolerance may "
-            "help reduce the issue.".format(pivval, tol))
-        warn(message, OptimizeWarning, stacklevel=5)
->>>>>>> a34d9b51
+        # return nit, status