--- conflicted
+++ resolved
@@ -51,9 +51,6 @@
     return np.sqrt(np.sum(x * x))
 
 
-<<<<<<< HEAD
-def steepest_edge_rule(tableau):
-=======
 def steepest_edge_rule(state):
     """
     Picks index with minimum cost, scaled by norm of corresponding column. 
@@ -63,7 +60,6 @@
 
     tableau, tol, _ = state
 
->>>>>>> 4fc4f97a
     num_vars = len(tableau[0]) - 1
     scores = np.ones(num_vars) * np.inf
     for i in range(num_vars):
