"""
Modified from Scipy repo:

https://github.com/scipy/scipy/blob/20642e52fb3b158d41e4f7fea0c800ffd42b6955/scipy/optimize/_linprog.py
https://github.com/scipy/scipy/blob/20642e52fb3b158d41e4f7fea0c800ffd42b6955/scipy/optimize/_linprog_simplex.py

"""


import numpy as np
import gym
from pathlib import Path
import pickle
from gym import spaces
from copy import deepcopy
from collections import namedtuple
import scipy.sparse as sps
import sys
import copy
# from pandas import *
sys.path.append('/Users/bradleybrown/Desktop/Waterloo/Courses/3A/CO255/DeepSimplexPivotFinder/spicy_env_package/spicy_env')

from scipy_utils import *
import scipy_utils

messages = {0: "Optimization terminated successfully.",
                1: "Iteration limit reached.",
                2: "Optimization failed. Unable to find a feasible"
                   " starting point.",
                3: "Optimization failed. The problem appears to be unbounded.",
                4: "Optimization failed. Singular matrix encountered."}


def dantzigs_rule(tableau):
    last_row_vars = tableau[-1, :-1]
    return np.argmin(last_row_vars)


def norm(x):
    return np.sqrt(np.sum(x * x))


def steepest_edge_rule(tableau)
    num_vars = len(tableau[0]) - 1
    scores = np.zeros(num_vars)
    for i in range(num_vars):
        raw_cost = tableau[-1][i]
        column_norm = norm(tableau[:-1, i])
        scores[i] = raw_cost / column_norm
    return np.argmin(scores)


HEURISTICS = [dantzigs_rule, steepest_edge_rule]


class SpicyGym(gym.Env):
    def __init__(self, data_dir, direct_column_selection = True):
        self.direct_column_selection = direct_column_selection
        self.data_dir = data_dir
        self.cur_tableau = None
        self.data_files = []
        self.data_index = 0
        self.generator = None
        self.output = None
        self.pivot = None
        self.load_data(data_dir)

        fname = self.data_dir / self.data_files[self.data_index]
        self.data_index = (self.data_index + 1) % len(self.data_files)

        with open(fname, "rb") as file:
            data = pickle.load(file)

        Aarr = np.array(data['A'])
        barr = np.array(data['b'])
        carr = np.array(data['c'])

        num_vertices = int(data_dir.split("_")[-2].split("/")[-1])

        m = num_vertices**2+num_vertices+2
        n = num_vertices**2

        self.action_space = spaces.Discrete(n-1+m)
        self.observation_space = spaces.Discrete((m+1)*(m+n))


    def load_data(self, data_dir):
        self.data_dir = Path(data_dir)
        self.data_files = list(self.data_dir.glob("*"))


    def scipy_to_brad(self, state):
        T, tol, bland = state
        ma = np.ma.masked_where(T[-1, :-1] >= -tol, T[-1, :-1], copy=True)
        
        # non negative is true, else false 
        mult_by_valid = ma.mask

<<<<<<< HEAD
        self.cur_tableau = T.copy()
        return (T.flatten(), mult_by_valid)
=======
        # print (DataFrame( [[round(r,2) for r in row] for row in T] ))

        return (copy.deepcopy(T).flatten(), mult_by_valid)
>>>>>>> b2708a8b

    def reset(self):
        fname = self.data_dir / self.data_files[self.data_index]
        self.data_index = (self.data_index + 1) % len(self.data_files)

        with open(fname, "rb") as file:
            data = pickle.load(file)
        
        A_ub = data["A"]
        b_ub = data["b"]
        c = data["c"]
        
        self.generator = self.simplex_generator(c, A_ub, b_ub, None, None)
        self.done = False
        self.pivot = None

        try:
            state = next(self.generator)
        except StopIteration:
            raise Exception("Generator terminated without producing any elements - maybe did everything in phase 1?")

        return self.scipy_to_brad(state)

    def step(self, action):

        if self.direct_column_selection:
            self.pivot = action
        else:
            heuristic = HEURISTICS[action]
            self.pivot = heuristic(self.cur_tableau)


        done = False
        state = None

        try:
            state = next(self.generator)
        except StopIteration:
            done = True

        reward = -1
        info = {}

        if not done:
            # print("Obj val: ", round(state[0][-1][-1],2))
            state = self.scipy_to_brad(state)
        else:
            # print("="*200)
            state = None

        return (state, reward, done, info)
    


    def simplex_generator(self, c, A_ub=None, b_ub=None, A_eq=None, b_eq=None, bounds=None, options=None, 
                            x0=None, maxiter=1000, bland=False):
        
        meth = "simplex"
        callback = None
          
        ### From linprog() in _linprog.py

        lp = _LPProblem(c, A_ub, b_ub, A_eq, b_eq, bounds, x0)
        lp, solver_options = _parse_linprog(lp, options, meth)
        tol = solver_options.get('tol', 1e-9)

        # Give unmodified problem to HiGHS
        if meth.startswith('highs'):
            if callback is not None:
                raise NotImplementedError("HiGHS solvers do not support the "
                                        "callback interface.")
            highs_solvers = {'highs-ipm': 'ipm', 'highs-ds': 'simplex',
                            'highs': None}

            sol = _linprog_highs(lp, solver=highs_solvers[meth],
                                **solver_options)
            sol['status'], sol['message'] = (
                _check_result(sol['x'], sol['fun'], sol['status'], sol['slack'],
                            sol['con'], lp.bounds, tol, sol['message']))
            sol['success'] = sol['status'] == 0
            return OptimizeResult(sol)

        iteration = 0
        complete = False  # will become True if solved in presolve
        undo = []

        # Keep the original arrays to calculate slack/residuals for original
        # problem.
        lp_o = deepcopy(lp)

        # Solve trivial problem, eliminate variables, tighten bounds, etc.
        rr_method = solver_options.pop('rr_method', None)  # need to pop these;
        rr = solver_options.pop('rr', True)  # they're not passed to methods
        c0 = 0  # we might get a constant term in the objective
        if solver_options.pop('presolve', True):
            (lp, c0, x, undo, complete, status, message) = scipy_utils._presolve(lp, rr,
                                                                    rr_method,
                                                                    tol)

        C, b_scale = 1, 1  # for trivial unscaling if autoscale is not used
        postsolve_args = (lp_o._replace(bounds=lp.bounds), undo, C, b_scale)
            
        if complete:
            x, fun, slack, con = scipy_utils._postsolve(x, postsolve_args, complete)

            status, message = scipy_utils._check_result(x, fun, status, slack, con, lp_o.bounds, tol, message)

            sol = {
                'x': x,
                'fun': fun,
                'slack': slack,
                'con': con,
                'status': status,
                'message': message,
                'nit': iteration,
                'success': status == 0}

            self.output = sol
            return

        if not complete:
            A, b, c, c0, x0 = scipy_utils._get_Abc(lp, c0)
            if solver_options.pop('autoscale', False):
                A, b, c, x0, C, b_scale = scipy_utils._autoscale(A, b, c, x0)
                postsolve_args = postsolve_args[:-2] + (C, b_scale)

            if meth == 'simplex':
                x, status, message, iteration = scipy_utils._linprog_simplex(
                    c, c0=c0, A=A, b=b, callback=callback,
                    postsolve_args=postsolve_args, **solver_options)
            elif meth == 'interior-point':
                x, status, message, iteration = scipy_utils._linprog_ip(
                    c, c0=c0, A=A, b=b, callback=callback,
                    postsolve_args=postsolve_args, **solver_options)
            elif meth == 'revised simplex':
                x, status, message, iteration =scipy_utils. _linprog_rs(
                    c, c0=c0, A=A, b=b, x0=x0, callback=callback,
                    postsolve_args=postsolve_args, **solver_options)


        A, b, c, c0, x0 = _get_Abc(lp, c0)
        if solver_options.pop('autoscale', False):
            A, b, c, x0, C, b_scale = _autoscale(A, b, c, x0)
            postsolve_args = postsolve_args[:-2] + (C, b_scale)


        ### from _linprog_simplex in _linprog_simplex.py

        n, m = A.shape

        # All constraints must have b >= 0.
        is_negative_constraint = np.less(b, 0)
        A[is_negative_constraint] *= -1
        b[is_negative_constraint] *= -1

        # As all constraints are equality constraints the artificial variables
        # will also be basic variables.
        av = np.arange(n) + m
        basis = av.copy()

        # Format the phase one tableau by adding artificial variables and stacking
        # the constraints, the objective row and pseudo-objective row.
        row_constraints = np.hstack((A, np.eye(n), b[:, np.newaxis]))
        row_objective = np.hstack((c, np.zeros(n), c0))
        row_pseudo_objective = -row_constraints.sum(axis=0)
        row_pseudo_objective[av] = 0
        T = np.vstack((row_constraints, row_objective, row_pseudo_objective))

        nit1, status = scipy_utils._solve_simplex(T, n, basis, callback=callback,
                                    postsolve_args=postsolve_args,
                                    maxiter=maxiter, tol=tol, phase=1,
                                    bland=bland
                                    )
        # if pseudo objective is zero, remove the last row from the tableau and
        # proceed to phase 2
        nit2 = nit1
        if abs(T[-1, -1]) < tol:
            # Remove the pseudo-objective row from the tableau
            T = T[:-1, :]
            # Remove the artificial variable columns from the tableau
            T = np.delete(T, av, 1)
        else:
            # Failure to find a feasible starting point
            status = 2
            messages[status] = (
                "Phase 1 of the simplex method failed to find a feasible "
                "solution. The pseudo-objective function evaluates to {0:.1e} "
                "which exceeds the required tolerance of {1} for a solution to be "
                "considered 'close enough' to zero to be a basic solution. "
                "Consider increasing the tolerance to be greater than {0:.1e}. "
                "If this tolerance is unacceptably  large the problem may be "
                "infeasible.".format(abs(T[-1, -1]), tol)
            )

        if status == 0:
            # Phase 2
            for thing in self._solve_simplex_generator(T, n, basis, callback=callback,
                                        postsolve_args=postsolve_args,
                                        maxiter=maxiter, tol=tol, phase=2,
                                        bland=bland, nit0=nit1
                                        ):
                yield thing



            # nit2, status = _solve_simplex_generator(T, n, basis, callback=callback,
            #                             postsolve_args=postsolve_args,
            #                             maxiter=maxiter, tol=tol, phase=2,
            #                             bland=bland, nit0=nit1
            #                             )

        solution = np.zeros(n + m)
        solution[basis[:n]] = T[:n, -1]
        x = solution[:m]

        final_output = (x, status, messages[status], int(nit2))
        self.output = final_output


    def _solve_simplex_generator(self, T, n, basis, callback, postsolve_args,
                    maxiter=1000, tol=1e-9, phase=2, bland=False, nit0=0,
                    ):
        """
        Solve a linear programming problem in "standard form" using the Simplex
        Method. Linear Programming is intended to solve the following problem form:

        Minimize::

            c @ x

        Subject to::

            A @ x == b
                x >= 0

        Parameters
        ----------
        T : 2-D array
            A 2-D array representing the simplex tableau, T, corresponding to the
            linear programming problem. It should have the form:

            [[A[0, 0], A[0, 1], ..., A[0, n_total], b[0]],
            [A[1, 0], A[1, 1], ..., A[1, n_total], b[1]],
            .
            .
            .
            [A[m, 0], A[m, 1], ..., A[m, n_total], b[m]],
            [c[0],   c[1], ...,   c[n_total],    0]]

            for a Phase 2 problem, or the form:

            [[A[0, 0], A[0, 1], ..., A[0, n_total], b[0]],
            [A[1, 0], A[1, 1], ..., A[1, n_total], b[1]],
            .
            .
            .
            [A[m, 0], A[m, 1], ..., A[m, n_total], b[m]],
            [c[0],   c[1], ...,   c[n_total],   0],
            [c'[0],  c'[1], ...,  c'[n_total],  0]]

            for a Phase 1 problem (a problem in which a basic feasible solution is
            sought prior to maximizing the actual objective. ``T`` is modified in
            place by ``_solve_simplex``.
        n : int
            The number of true variables in the problem.
        basis : 1-D array
            An array of the indices of the basic variables, such that basis[i]
            contains the column corresponding to the basic variable for row i.
            Basis is modified in place by _solve_simplex
        callback : callable, optional
            If a callback function is provided, it will be called within each
            iteration of the algorithm. The callback must accept a
            `scipy.optimize.OptimizeResult` consisting of the following fields:

                x : 1-D array
                    Current solution vector
                fun : float
                    Current value of the objective function
                success : bool
                    True only when a phase has completed successfully. This
                    will be False for most iterations.
                slack : 1-D array
                    The values of the slack variables. Each slack variable
                    corresponds to an inequality constraint. If the slack is zero,
                    the corresponding constraint is active.
                con : 1-D array
                    The (nominally zero) residuals of the equality constraints,
                    that is, ``b - A_eq @ x``
                phase : int
                    The phase of the optimization being executed. In phase 1 a basic
                    feasible solution is sought and the T has an additional row
                    representing an alternate objective function.
                status : int
                    An integer representing the exit status of the optimization::

                        0 : Optimization terminated successfully
                        1 : Iteration limit reached
                        2 : Problem appears to be infeasible
                        3 : Problem appears to be unbounded
                        4 : Serious numerical difficulties encountered

                nit : int
                    The number of iterations performed.
                message : str
                    A string descriptor of the exit status of the optimization.
        postsolve_args : tuple
            Data needed by _postsolve to convert the solution to the standard-form
            problem into the solution to the original problem.
        maxiter : int
            The maximum number of iterations to perform before aborting the
            optimization.
        tol : float
            The tolerance which determines when a solution is "close enough" to
            zero in Phase 1 to be considered a basic feasible solution or close
            enough to positive to serve as an optimal solution.
        phase : int
            The phase of the optimization being executed. In phase 1 a basic
            feasible solution is sought and the T has an additional row
            representing an alternate objective function.
        bland : bool
            If True, choose pivots using Bland's rule [3]_. In problems which
            fail to converge due to cycling, using Bland's rule can provide
            convergence at the expense of a less optimal path about the simplex.
        nit0 : int
            The initial iteration number used to keep an accurate iteration total
            in a two-phase problem.

        Returns
        -------
        nit : int
            The number of iterations. Used to keep an accurate iteration total
            in the two-phase problem.
        status : int
            An integer representing the exit status of the optimization::

            0 : Optimization terminated successfully
            1 : Iteration limit reached
            2 : Problem appears to be infeasible
            3 : Problem appears to be unbounded
            4 : Serious numerical difficulties encountered

        """
        nit = nit0
        status = 0
        message = ''
        complete = False

        if phase == 1:
            m = T.shape[1]-2
        elif phase == 2:
            m = T.shape[1]-1
        else:
            raise ValueError("Argument 'phase' to _solve_simplex must be 1 or 2")

        if phase == 2:
            # Check if any artificial variables are still in the basis.
            # If yes, check if any coefficients from this row and a column
            # corresponding to one of the non-artificial variable is non-zero.
            # If found, pivot at this term. If not, start phase 2.
            # Do this for all artificial variables in the basis.
            # Ref: "An Introduction to Linear Programming and Game Theory"
            # by Paul R. Thie, Gerard E. Keough, 3rd Ed,
            # Chapter 3.7 Redundant Systems (pag 102)
            for pivrow in [row for row in range(basis.size)
                        if basis[row] > T.shape[1] - 2]:
                non_zero_row = [col for col in range(T.shape[1] - 1)
                                if abs(T[pivrow, col]) > tol]
                if len(non_zero_row) > 0:
                    pivcol = non_zero_row[0]
                    scipy_utils._apply_pivot(T, basis, pivrow, pivcol, tol)
                    nit += 1

        if len(basis[:m]) == 0:
            solution = np.empty(T.shape[1] - 1, dtype=np.float64)
        else:
            solution = np.empty(max(T.shape[1] - 1, max(basis[:m]) + 1),
                                dtype=np.float64)

        while not complete:
            # Find the pivot column
            pivcol_found, pivcol = scipy_utils._pivot_col(T, tol, bland)
            # import pdb; pdb.set_trace()
            if not pivcol_found:
                pivcol = np.nan
                pivrow = np.nan
                status = 0
                complete = True
            else:

                # ADDED BY US: IGNORE the default pivot chosen and select our own
                yield (T, tol, bland)
                pivcol = self.pivot

                # Find the pivot row
                pivrow_found, pivrow = scipy_utils._pivot_row(T, basis, pivcol, phase, tol, bland)
                if not pivrow_found:
                    status = 3
                    complete = True

            # if callback is not None:
            #     solution[:] = 0
            #     solution[basis[:n]] = T[:n, -1]
            #     x = solution[:m]
            #     x, fun, slack, con = _postsolve(
            #         x, postsolve_args
            #     )
            #     res = OptimizeResult({
            #         'x': x,
            #         'fun': fun,
            #         'slack': slack,
            #         'con': con,
            #         'status': status,
            #         'message': message,
            #         'nit': nit,
            #         'success': status == 0 and complete,
            #         'phase': phase,
            #         'complete': complete,
            #         })
            #     callback(res)

            if not complete:
                if nit >= maxiter:
                    # Iteration limit exceeded
                    status = 1
                    complete = True
                else:
                    scipy_utils._apply_pivot(T, basis, pivrow, pivcol, tol)
                    nit += 1
        
        # return nit, status<|MERGE_RESOLUTION|>--- conflicted
+++ resolved
@@ -96,14 +96,8 @@
         # non negative is true, else false 
         mult_by_valid = ma.mask
 
-<<<<<<< HEAD
         self.cur_tableau = T.copy()
-        return (T.flatten(), mult_by_valid)
-=======
-        # print (DataFrame( [[round(r,2) for r in row] for row in T] ))
-
         return (copy.deepcopy(T).flatten(), mult_by_valid)
->>>>>>> b2708a8b
 
     def reset(self):
         fname = self.data_dir / self.data_files[self.data_index]
